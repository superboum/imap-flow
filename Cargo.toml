--- conflicted
+++ resolved
@@ -11,10 +11,7 @@
 bounded-static = "0.5.0"
 bytes = "1.5.0"
 imap-codec = { version = "2.0.0", features = ["quirk_crlf_relaxed", "bounded-static"] }
-<<<<<<< HEAD
-=======
 imap-types = { version = "2.0.0" }
->>>>>>> 37f3b899
 thiserror = "1.0.49"
 tokio = { version = "1.32.0", features = ["io-util"] }
 tracing = "0.1.40"
@@ -34,10 +31,5 @@
 ]
 
 [patch.crates-io]
-<<<<<<< HEAD
 imap-types = { git = "https://github.com/superboum/imap-codec", branch = "custom/aerogramme" }
-imap-codec = { git = "https://github.com/superboum/imap-codec", branch = "custom/aerogramme" }
-=======
-imap-codec = { git = "https://github.com/duesee/imap-codec" }
-imap-types = { git = "https://github.com/duesee/imap-codec" }
->>>>>>> 37f3b899
+imap-codec = { git = "https://github.com/superboum/imap-codec", branch = "custom/aerogramme" }